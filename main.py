--- conflicted
+++ resolved
@@ -88,16 +88,12 @@
     strategy = strategy_classes[selected_name]
 
     # 套用策略產出 signal
-<<<<<<< HEAD
+    signals = strategy.generate_signals(past_df.append(today_row, ignore_index=True))
     # 將 LSTM 預測結果附加到今日資料供策略參考
     today_row = today_row.copy()
     pred_text = {1: "up", -1: "down"}.get(lstm_signal)
     today_row["Prediction"] = pred_text
     signals = strategy.generate_signals(pd.concat([past_df, today_row], ignore_index=True))
-=======
-    concat_df = pd.concat([past_df, today_row], ignore_index=True)
-    signals = strategy.generate_signals(concat_df)
->>>>>>> e6eab132
     today_signal = signals.iloc[-1] if len(signals) > 0 else 0
 
     # 建立當日資料與 signal
